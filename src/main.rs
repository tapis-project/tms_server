--- conflicted
+++ resolved
@@ -38,20 +38,14 @@
     // Force the reading of input parameters and initialization of runtime context.
     info!("{}", Errors::InputParms(format!("{:#?}", *RUNTIME_CTX)));
 
-<<<<<<< HEAD
     // Create a tuple with both the Api struct and the imported user::UserApi struct
+    let local_tms_url = format!(
+        "{}{}{}",
+        "http://localhost:", RUNTIME_CTX.parms.config.http_port, "/v1"
+    );
     let endpoints = (Api, NewSshKeysApi, PublicKeyApi);
-    let api_service =
-        OpenApiService::new(endpoints, "TMS Server", "0.0.1").server("http://localhost:3000/v1");
+    let api_service = OpenApiService::new(endpoints, "TMS Server", "0.0.1").server(local_tms_url);
 
-=======
-	// Create a tuple with both the Api struct and the imported user::UserApi struct
-    let local_tms_url = format!("{}{}{}","http://localhost:", RUNTIME_CTX.parms.config.http_port, "/v1");
-    let endpoints = (Api, NewSshKeysApi, PublicKeyApi);
-    let api_service =
-        OpenApiService::new(endpoints, "TMS Server", "0.0.1").server(local_tms_url);
-    
->>>>>>> 98b10916
     // Allow the generated openapi specs to be retrieved from the server.
     let spec = api_service.spec_endpoint();
     let spec_yaml = api_service.spec_endpoint_yaml();
